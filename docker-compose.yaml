--- conflicted
+++ resolved
@@ -28,11 +28,7 @@
     environment:
       POSTGRES_DB: awstestdb
       POSTGRES_USER: postgres
-<<<<<<< HEAD
-      POSTGRES_PASSWORD: ${POSTGRES_PASSWORD}
-=======
       POSTGRES_PASSWORD: Postgresdevelopment007 # ${POSTGRES_PASSWORD} - use this and inject
->>>>>>> e3ad00c4
     healthcheck:
       test: ["CMD-SHELL", "pg_isready -U postgres -d awstestdb"] # change this
       interval: 10s
